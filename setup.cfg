--- conflicted
+++ resolved
@@ -29,13 +29,8 @@
     numpy>=1.22
     pyparsing>=2.2
     requests>=2.22
-<<<<<<< HEAD
-#    roman_datamodels>=0.11.0
-    roman_datamodels @ git+https://github.com/spacetelescope/roman_datamodels.git@main
-=======
     roman_datamodels>=0.11.0
     romanad==0.10.0
->>>>>>> 190ca1a5
     stcal>=0.2.5
     stpipe>=0.3.1
 
